package it.cnr.isti.visione.lucene;

import java.io.IOException;
import java.nio.file.Path;
import java.nio.file.Paths;
import java.util.ArrayList;
import java.util.Arrays;
import java.util.Collections;
import java.util.Comparator;
import java.util.HashMap;
import java.util.HashSet;
import java.util.Iterator;
import java.util.LinkedList;
import java.util.List;
import java.util.Map.Entry;
import java.util.Set;
import java.util.concurrent.ConcurrentHashMap;
import java.util.concurrent.TimeUnit;
import java.util.stream.Collectors;

import javax.ws.rs.QueryParam;

import org.apache.lucene.analysis.core.WhitespaceAnalyzer;
import org.apache.lucene.document.Document;
import org.apache.lucene.index.DirectoryReader;
import org.apache.lucene.index.IndexReader;
import org.apache.lucene.index.Term;
import org.apache.lucene.index.Terms;
import org.apache.lucene.index.TermsEnum;
import org.apache.lucene.queryparser.classic.ParseException;
import org.apache.lucene.queryparser.classic.QueryParser;
import org.apache.lucene.search.BooleanQuery;
import org.apache.lucene.search.IndexSearcher;
import org.apache.lucene.search.LRUQueryCache;
import org.apache.lucene.search.Query;
import org.apache.lucene.search.QueryCache;
import org.apache.lucene.search.QueryCachingPolicy;
import org.apache.lucene.search.QueryRescorer;
import org.apache.lucene.search.ScoreDoc;
import org.apache.lucene.search.TermQuery;
import org.apache.lucene.search.TopDocs;
import org.apache.lucene.search.UsageTrackingQueryCachingPolicy;
import org.apache.lucene.search.similarities.BM25Similarity;
import org.apache.lucene.search.similarities.ClassicSimilarity;
import org.apache.lucene.search.similarities.Similarity;
import org.apache.lucene.store.FSDirectory;
import org.apache.lucene.store.MMapDirectory;
import org.apache.lucene.store.NIOFSDirectory;
import org.apache.lucene.util.BytesRef;

import it.cnr.isti.visione.logging.Tools;
import it.cnr.isti.visione.services.CLIPExtractor;
import it.cnr.isti.visione.services.CLIPOneExtractor;
import it.cnr.isti.visione.services.FieldParameters;
import it.cnr.isti.visione.services.ObjectQueryPreprocessing;
import it.cnr.isti.visione.services.SearchResults;
import it.cnr.isti.visione.services.Settings;
import it.cnr.isti.visione.services.VisioneQuery;

public class LucTextSearch {

	private static final Object semaphore = new Object();
	private IndexSearcher s;
	private IndexReader ir;

	private QueryParser parser;

	private Similarity dotProduct = new DotProduct();
	private Similarity cosineSimilarity = new CosineSimilarity2();
	private Similarity classicSimilarity = new ClassicSimilarity();
	private Similarity bm25Similarity = new BM25Similarity();
	private Similarity dotProductRescaled = new DotProductRescaled();

	private double rescorerWeight = 1;
	private double similarityRescorerWeight = 10000;
	private HashMap<String, Similarity> fieldSimilaties = new HashMap<>();
//	private static 	ObjectQueryPreprocessing objectPrerocessing = new ObjectQueryPreprocessing(Settings.HYPERSET_FILE);
	private static 	ObjectQueryPreprocessing objectPreprocessing;

	public void openSearcher(String lucenePath) throws IOException {
		synchronized (semaphore) {
			if (ir == null) {
				Path absolutePath = Paths.get(lucenePath, "");
				FSDirectory index = NIOFSDirectory.open(absolutePath);
//				FSDirectory index = new MMapDirectory(absolutePath, 60000000);
				ir = DirectoryReader.open(index);
			}
		}
		s = new IndexSearcher(ir);

		// Lucene cache

//		final int maxNumberOfCachedQueries = 256;
//		   final long maxRamBytesUsed = 2000 * 1024L * 1024L; // 50MB
//		   // these cache and policy instances can be shared across several queries and readers
//		   // it is fine to eg. store them into static variables
//		   final QueryCache queryCache = new LRUQueryCache(maxNumberOfCachedQueries, maxRamBytesUsed);
//		   final QueryCachingPolicy defaultCachingPolicy = new UsageTrackingQueryCachingPolicy();
//		   s.setQueryCache(queryCache);
//		   s.setQueryCachingPolicy(defaultCachingPolicy);

		// end Lucene cache

		s.setSimilarity(classicSimilarity);
		fieldSimilaties.put("CosineSimilarity", cosineSimilarity);
		fieldSimilaties.put("BM25", bm25Similarity);
		fieldSimilaties.put("DotProduct", dotProduct);
		fieldSimilaties.put("TFIDF", classicSimilarity);
		fieldSimilaties.put("DotProductRescaled", dotProductRescaled);

		BooleanQuery.setMaxClauseCount(30000);

		parser = new QueryParser(Fields.TXT, new WhitespaceAnalyzer());
	}
	
	public static void setPreprocessing(ObjectQueryPreprocessing preprocessing) {
		objectPreprocessing = preprocessing;
	}

	private LRUCache<Integer, TopDocs> luceneCache = new LRUCache<>(10);

	public TopDocs search(VisioneQuery query, int k) throws ParseException, IOException {
//		query in AND
//		String occur = "+";
//		test con OR
		TopDocs hits = null;
		int kQuery = 1800000;

		String occur = "";
		int pipelineIdx = 0;
		long time = -System.currentTimeMillis();

		String query4Cache = "";

		for (int i = 0; i < Settings.RESCORER_PIPELINE_FIELDS.length; i++) {
			if (i == (Settings.RESCORER_PIPELINE_FIELDS.length - 1) || query.getQuery().size() == 1) {
				kQuery = k;
//				occur = "";
			}

			FieldParameters field = Settings.RESCORER_PIPELINE_FIELDS[i];
			String fieldName = field.getField();

			String value = query.getQuery().get(fieldName);
			// System.out.println(fieldName + ": " + value);
			if (value == null)
				continue;

//			value = value.replaceAll("\\(", "\\\\(").replaceAll("\\)", "\\\\)");
			
			
				s.setSimilarity(fieldSimilaties.get(field.getSimilarity()));

				if (fieldName.equals("aladin"))
					occur = "";
				else {
//					occur = query.get("occur");
					if (query.getParameters().get("occur").equals("and"))
						occur = "+";
				}
				

				String booleanQuery = "";
				Query luceneQuery = null;
				
				if (fieldName.equals(Fields.OBJECTS)) {
					booleanQuery = objectPreprocessing.processingLucene(value.trim(), Fields.OBJECTS, occur);
				} else {
					booleanQuery = value.trim();
					booleanQuery = booleanQuery.replaceAll(" ", " " + occur + fieldName + ":");
					booleanQuery = occur + fieldName + ":" + booleanQuery;
//					int minusIdx = value.indexOf("-");
//					if (minusIdx < 0) {
//						booleanQuery = value.trim();
//						booleanQuery = booleanQuery.replaceAll(" ", " " + occur + fieldName + ":");
//						booleanQuery = occur + fieldName + ":" + booleanQuery;
//					} else {
//						String query1 = value.substring(0, minusIdx).trim();
//						if (!query1.equals("")) {
//							booleanQuery = query1.replaceAll(" ", " " + occur + fieldName + ":");
//							booleanQuery = occur + fieldName + ":" + booleanQuery;
//						}
//						String query2 = value.trim().substring(minusIdx).replaceAll("-", "") + " ";
//						if (fieldName.equals(Fields.OBJECTS))
//							query2 = query2.replaceAll("(?<![0-9]) ", "1 ").trim();
//						query2 = query2.trim().replaceAll(" ", " " + "-" + fieldName + ":");
//						query2 = "-" + fieldName + ":" + query2;
//						booleanQuery += " " + query2;
//					}
				}

				booleanQuery = booleanQuery.replaceAll("\\(", "\\\\(").replaceAll("\\)", "\\\\)");

				// System.out.println(booleanQuery);
				System.out.println(booleanQuery);
				
				query4Cache += booleanQuery;
				if (luceneCache.containsKey(query4Cache.hashCode())) {
					hits = luceneCache.get(query4Cache.hashCode());
					System.out.println("\t [lucene query from cache]");
				} else {
					luceneQuery = parser.parse(booleanQuery);
					// System.out.println(luceneQuery);
	
					if (pipelineIdx == 0) {
						time = -System.currentTimeMillis();
						// System.out.println(luceneQuery);
						hits = s.search(luceneQuery, kQuery);
						hits.totalHits = hits.scoreDocs.length;
						time += System.currentTimeMillis();
						System.out.println("\t **Search " + fieldName + " (k: " + kQuery + ")" + ":\t" + time + " ms"
								+ "\t\t(nHits " + hits.totalHits + "---maxScore " + hits.getMaxScore() + ")");
					} else {
	
						if (hits.totalHits > 0) {
	//						System.out.println(luceneQuery.toString() + ": " + field.getWeight() + " k: " + kQuery);
							time = -System.currentTimeMillis();
							float firstPassScore = 1.0f;
							if (fieldName.equals(Fields.ALADIN)) {
								firstPassScore /= hits.getMaxScore();
								// kQuery = k;
							}
							hits = myrescore(s, hits, luceneQuery, firstPassScore, field.getWeight(), kQuery);
							// QueryRescorer.rescore(s, hits, luceneQuery, field.getWeight(), kQuery);//
							hits.totalHits = hits.scoreDocs.length;
							time += System.currentTimeMillis();
							System.out.println("\t \t**Rescore " + fieldName + " (" + "weight:" + field.getWeight() + " k: "
									+ kQuery + "):\t" + time + " ms" + "\t\t(nHits " + hits.totalHits + "---maxScore "
									+ hits.getMaxScore() + ")");
	
						} else {
							System.out.println("no query result!");
							break;
						}
	
					}
					//luceneCache.put(query4Cache, topDocsClone(hits));
					luceneCache.put(query4Cache.hashCode(), hits);//LUCIA
				}

			pipelineIdx++;
		}
		return hits;
	}

	private TopDocs topDocsClone(TopDocs topdocs) {
		ScoreDoc[] scoreDocs = topdocs.scoreDocs;
		ScoreDoc[] scoreDocsClone = new ScoreDoc[topdocs.scoreDocs.length];
		
		for (int i = 0; i < scoreDocs.length; i++) {
			scoreDocsClone[i] = new ScoreDoc(scoreDocs[i].doc, scoreDocs[i].score);
		}
		//ScoreDoc[] scoreDocClone = Arrays.asList(topdocs.scoreDocs).stream().collect(Collectors.toList()).toArray(new ScoreDoc[topdocs.scoreDocs.length]);

		TopDocs clone = new TopDocs(topdocs.totalHits, scoreDocsClone, topdocs.getMaxScore());

		return clone;
	}

	public TopDocs myrescore(IndexSearcher searcher, TopDocs topDocs, Query query, final float weightFirstPass,
			final double weightSecondPass, int topN) throws IOException {
		return new QueryRescorer(query) {
			@Override
			protected float combine(float firstPassScore, boolean secondPassMatches, float secondPassScore) {
				float score = firstPassScore * weightFirstPass;
				if (secondPassMatches) {
					score += weightSecondPass * secondPassScore;
				}
				return score;
			}
		}.rescore(searcher, topDocs, topN);
	}

	public ArrayList<SearchResults> topDocs2SearchResults(TopDocs hits, int k) throws IOException {
		ArrayList<SearchResults> results = new ArrayList<>();
		for (int i = 0; i < hits.scoreDocs.length && i < k; i++) {
			int doc = hits.scoreDocs[i].doc;
			float score = hits.scoreDocs[i].score;
			String collection = s.doc(doc).get(Fields.COLLECTION);
			String imgID = s.doc(doc).get(Fields.IMG_ID);
			String videoID = s.doc(doc).get(Fields.VIDEO_ID);
			Integer middleFrame = Integer.parseInt(s.doc(doc).get(Fields.MIDDLE_FRAME));
			results.add(new SearchResults(imgID, videoID, collection, score, middleFrame));
			// System.out.println(score + ", " + imgID);
		}
		return results;
	}

	public ArrayList<SearchResults> topDocs2SearchResults(TopDocs hits) throws IOException {
		return topDocs2SearchResults(hits, hits.scoreDocs.length);
	}

	public TopDocs searchByID(String query, int k, TopDocs hits) throws ParseException, IOException {
//		String[] queries = query.toLowerCase().split(Settings.QUERY_SPLIT);		

		System.out.println("vf: " + query);
		if (query == null)
			return null;

		String visualFeatures = getTerms(query, Fields.VISUAL_FEATURES, true).trim();
		TopDocs res = searchByExample(visualFeatures, k, hits);
//		System.out.println(visualFeatures);
		return res;
	}

	public TopDocs searchByALADINid(String query, int k, TopDocs hits) throws ParseException, IOException {
//		String[] queries = query.toLowerCase().split(Settings.QUERY_SPLIT);
		System.out.println("aladinID: " + query);
		if (query == null)
			return null;
		String visualFeatures = getTerms(query, Fields.ALADIN, true).trim();
		TopDocs res = searchByALADIN(visualFeatures, k, hits);
//		System.out.println(visualFeatures);
		return res;
	}

	public TopDocs searchByExample(String visualFeatures, int k, TopDocs hits) throws ParseException, IOException {
		// s.setSimilarity(dotProduct);
		Similarity sim = fieldSimilaties.get(Settings.IMG_SIM_PARAMETERS.getSimilarity());

		s.setSimilarity(sim);
		String occur = "";

		TopDocs simHits = null;
		String booleanQuery = occur + Fields.VISUAL_FEATURES + ":"
				+ visualFeatures.replaceAll(" ", " " + occur + Fields.VISUAL_FEATURES + ":");
//		System.out.println(booleanQuery);
		Query luceneQuery = parser.parse(booleanQuery);
		if (hits == null) {
			long time = -System.currentTimeMillis();
			simHits = s.search(luceneQuery, k);
			time += System.currentTimeMillis();
			System.out.println("Search time: " + time + " ms");
		} else {
//			simHits = QueryRescorer.rescore(s, hits, luceneQuery, similarityRescorerWeight, k);
			ScoreDoc[] scoredocs = new ScoreDoc[hits.scoreDocs.length];
			for (int i = 0; i < hits.scoreDocs.length; i++) {
				scoredocs[i] = new ScoreDoc(hits.scoreDocs[i].doc, 0);
			}
//			simHits = QueryRescorer.rescore(s, new TopDocs(hits.totalHits, scoredocs), luceneQuery, similarityRescorerWeight, k);
			simHits = QueryRescorer.rescore(s, new TopDocs(hits.totalHits, scoredocs, hits.getMaxScore()), luceneQuery,
					similarityRescorerWeight, k);
//			simHits = QueryRescorer.rescore(s, hits, luceneQuery, similarityRescorerWeight, k);
		}
		return simHits;
	}

	public TopDocs searchByALADIN(String visualFeatures, int k, TopDocs hits) throws ParseException, IOException {
		Similarity sim = fieldSimilaties.get(Settings.IMG_SIM_PARAMETERS.getSimilarity());
		s.setSimilarity(sim);

		String occur = "";

		TopDocs simHits = null;
		String booleanQuery = occur + Fields.ALADIN + ":"
				+ visualFeatures.replaceAll(" ", " " + occur + Fields.ALADIN + ":");
		System.out.println(booleanQuery);
		Query luceneQuery = parser.parse(booleanQuery);
		if (hits == null) {
			long time = -System.currentTimeMillis();
			simHits = s.search(luceneQuery, k);
			time += System.currentTimeMillis();
			System.out.println("\t ***Search time: " + time + " ms");
		} else {
			ScoreDoc[] scoredocs = new ScoreDoc[hits.scoreDocs.length];
			for (int i = 0; i < hits.scoreDocs.length; i++) {
				scoredocs[i] = new ScoreDoc(hits.scoreDocs[i].doc, 0);
			}
//			simHits = QueryRescorer.rescore(s, new TopDocs(hits.totalHits, scoredocs), luceneQuery, similarityRescorerWeight, k);
			simHits = QueryRescorer.rescore(s, new TopDocs(hits.totalHits, scoredocs, hits.getMaxScore()), luceneQuery,
					similarityRescorerWeight, k);

			// simHits = QueryRescorer.rescore(s, hits, luceneQuery,
			// similarityRescorerWeight, k);
		}

		return simHits;
	}


	public String getTerms(String id, String field, boolean boosting) throws IOException {
//		System.out.println(id + ", " + field);
		Query q = new TermQuery(new Term(Fields.IMG_ID, id));
		String terms = null;
		TopDocs td = s.search(q, 1);
//			if (td.totalHits.value > 0) {
		if (td.totalHits > 0) {
			terms = s.doc(td.scoreDocs[0].doc).get(field);
			if (terms == null)
				terms = getTerms(ir.getTermVector(td.scoreDocs[0].doc, field), boosting);
		}
		return terms;
	}

	public String get(String id, String field) throws IOException {
//		System.out.println(id + ", " + field);
		Query q = new TermQuery(new Term(Fields.IMG_ID, id));
		String data = null;
		TopDocs td = s.search(q, 1);
//			if (td.totalHits.value > 0) {
		if (td.totalHits > 0) {
			data = s.doc(td.scoreDocs[0].doc).get(field);
		}
		return data;
	}
	
	public List<String> getAllVideoKeyframes(String videoId) throws ParseException, IOException {
		String booleanQuery = "+" + Fields.IMG_ID + ":"	+ videoId + "*";
	
		Query luceneQuery = parser.parse(booleanQuery);
		// System.out.println(luceneQuery);

		TopDocs hits = s.search(luceneQuery, 10000);
		List<String> keyframes = new ArrayList<>();
		for (int i = 0; i <= hits.scoreDocs.length-1; i++) {
			Document document = s.doc(hits.scoreDocs[i].doc);
			String imgID = document.get(Fields.IMG_ID);
			keyframes.add(imgID);
		}
		
		Collections.sort(keyframes, new Tools().new Comp());
		
		return keyframes;
	}

	public String get(int docID, String field) throws IOException {
		return s.doc(docID).get(field);
	}

	private String getTerms(Terms terms, boolean boosting) throws IOException {
		StringBuilder resultTerms = new StringBuilder();
		if (terms != null) {
			TermsEnum termsEnum = terms.iterator();
			BytesRef br;
			while ((br = termsEnum.next()) != null) {
				short fr = (short) termsEnum.totalTermFreq();
//				resultTerms.append(br.utf8ToString()).append("^").append(fr).append(" ");
				// temporary
				if (boosting) {
					resultTerms.append(br.utf8ToString()).append("^").append(fr).append(" ");
				} else {
					for (short freq = 0; freq < fr; freq++) {
						resultTerms.append(br.utf8ToString()).append(" ");
					}
				}

			}
		}
		
		return resultTerms.toString();
	}

//	private class IdRank {
//		private String id;
//		private String collection;
//		private int rank;
//		private float timestamp;
//		private float score;
//
//		public IdRank(String collection, String id, int rank, float score, float timestamp) {
//			this.collection = collection;
//			this.id = id;
//			this.rank = rank;
//			this.timestamp = timestamp;
//			this.score = score;
//
//		}
//
//		public String getId() {
//			return id;
//		}
//
//		public String getCollection() {
//			return collection;
//		}
//
//		public int getRank() {
//			return rank;
//		}
//
//		public float getScore() {
//			return score;
//		}
//
//		public float getTimestamp() {
//			return timestamp;
//		}
//	}

	public class EntrySearchResultsComparator implements Comparator<Entry<Integer, SearchResults>> {
		@Override
		public int compare(Entry<Integer, SearchResults> o1, Entry<Integer, SearchResults> o2) {
			return -((Float) o1.getValue().score).compareTo((Float) o2.getValue().score);
		}
	};

	public class EntryScoreDocComparator implements Comparator<Entry<Integer, ScoreDoc>> {
		@Override
		public int compare(Entry<Integer, ScoreDoc> o1, Entry<Integer, ScoreDoc> o2) {
			return -((Float) o1.getValue().score).compareTo((Float) o2.getValue().score);
		}
	};

	public class SearchResultsComparator implements Comparator<SearchResults> {
		@Override
		public int compare(SearchResults o1, SearchResults o2) {
			return -((Float) o1.score).compareTo((Float) o2.score);
		}
	}

	public class ScoreDocsComparator implements Comparator<ScoreDoc> {
		@Override
		public int compare(ScoreDoc o1, ScoreDoc o2) {
			return -((Float) o1.score).compareTo((Float) o2.score);
		}
	}

	public ConcurrentHashMap<String, ConcurrentHashMap<Integer, ScoreDoc>> getVideoHashMap_th(TopDocs hits,
			int quantizer, Set<String> video_keys) throws NumberFormatException, IOException {
		ConcurrentHashMap<String, ConcurrentHashMap<Integer, ScoreDoc>> hm = new ConcurrentHashMap<>();
		int nDocs = hits.scoreDocs.length;
		int bookedThreads = Runtime.getRuntime().availableProcessors() - 1;
		final int nObjsPerThread = (int) Math.ceil((double) nDocs / (bookedThreads));
		final int nThread = (int) Math.ceil((double) nDocs / nObjsPerThread);

		int ti = 0;
		Thread[] thread = new Thread[nThread];

		if (video_keys == null) {
			for (int from = 0; from < nDocs; from += nObjsPerThread) {
				int to = from + nObjsPerThread - 1;
				if (to >= nDocs)
					to = nDocs - 1;
				thread[ti] = new Thread(new VideoHashMapThread(hits, from, to, hm, quantizer));
				thread[ti].start();
				ti++;
			}
		} else {
			for (int from = 0; from < nDocs; from += nObjsPerThread) {
				int to = from + nObjsPerThread - 1;
				if (to >= nDocs)
					to = nDocs - 1;
				thread[ti] = new Thread(new SelectedVideoHashMapThread(hits, from, to, hm, video_keys, quantizer));
				thread[ti].start();
				ti++;
			}
		}

		for (Thread t : thread) {
			if (t != null)
				try {
					t.join();
				} catch (InterruptedException e) {
					// TODO Auto-generated catch block
					e.printStackTrace();
				}
		}
		return hm;

	}

	public class VideoHashMapThread implements Runnable {
		private final int from;
		private final int to;
		private final TopDocs hits;
		private final ConcurrentHashMap<String, ConcurrentHashMap<Integer, ScoreDoc>> hm;
		private final int quantizer;
		private final Object sem = new Object();

		public VideoHashMapThread(TopDocs hits, int from, int to,
				ConcurrentHashMap<String, ConcurrentHashMap<Integer, ScoreDoc>> hm, int quantizer) {
			this.from = from;
			this.to = to;
			this.hits = hits;
			this.hm = hm;
			this.quantizer = quantizer;

		}

		@Override
		public void run() {
			for (int iO = from; iO <= to; iO++) {
				try {
					float score = hits.scoreDocs[iO].score;
					ScoreDoc scoredoc = new ScoreDoc(hits.scoreDocs[iO].doc, score);
					Document document = s.doc(scoredoc.doc);
					String imgID = document.get(Fields.IMG_ID);
					float timestamp = Float.parseFloat(document.get((Fields.MIDDLE_TIME)));
					String videoId = document.get(Fields.VIDEO_ID);
					Integer id_quantized_timestamp = (int) (timestamp / quantizer); // quantize timestamp
					hm.putIfAbsent(videoId, new ConcurrentHashMap<Integer, ScoreDoc>());
					ConcurrentHashMap<Integer, ScoreDoc> keyframes = hm.get(videoId); // video keyframes (one for each quantized time interval)
					keyframes.putIfAbsent(id_quantized_timestamp, scoredoc);
					ScoreDoc representative_keyframe = keyframes.get(id_quantized_timestamp);
					if (representative_keyframe.score > score)
						continue; // We keep just one keyframe for each quantized time interval
	
					synchronized (sem) {
						keyframes = hm.get(videoId); 
						if( keyframes.get(id_quantized_timestamp).score<score) {
							keyframes.put(id_quantized_timestamp, scoredoc);		
							hm.put(videoId, keyframes);
						}
					}
					
			
				} catch (IOException e) {
					// TODO Auto-generated catch block
					e.printStackTrace();
				}
			}
		}
	}

	public class SelectedVideoHashMapThread implements Runnable {
		private final int from;
		private final int to;
		private final TopDocs hits;
		private final ConcurrentHashMap<String, ConcurrentHashMap<Integer, ScoreDoc>> hm;
		private final int quantizer;
		private final Set<String> video_keys;
		private final Object sem = new Object();

		public SelectedVideoHashMapThread(TopDocs hits, int from, int to,
				ConcurrentHashMap<String, ConcurrentHashMap<Integer, ScoreDoc>> hm, Set<String> video_keys,
				int quantizer) {
			this.from = from;
			this.to = to;
			this.hits = hits;
			this.hm = hm;
			this.quantizer = quantizer;
			this.video_keys = video_keys;

		}

		@Override
		public void run() {
			for (int iO = from; iO <= to; iO++) {
				try {
					float score = hits.scoreDocs[iO].score;
					ScoreDoc scoredoc = new ScoreDoc(hits.scoreDocs[iO].doc, score);

					Document document = s.doc(scoredoc.doc);
					String imgID = document.get(Fields.IMG_ID);
					String videoId = document.get(Fields.VIDEO_ID);
					if (!video_keys.contains(videoId))
						continue;
					float timestamp = Float.parseFloat(document.get((Fields.MIDDLE_TIME)));
					Integer id_quantized_timestamp = (int) (timestamp / quantizer); // quantize timestamp
					
					hm.putIfAbsent(videoId, new ConcurrentHashMap<Integer, ScoreDoc>());
					ConcurrentHashMap<Integer, ScoreDoc> keyframes = hm.get(videoId); // video keyframes (one for each quantized time interval)
					keyframes.putIfAbsent(id_quantized_timestamp, scoredoc);
					ScoreDoc representative_keyframe = keyframes.get(id_quantized_timestamp);
					if (representative_keyframe.score > score)
						continue; // We keep just one keyframe for each quantized time interval
	
					synchronized (sem) {
						keyframes = hm.get(videoId); 
						if( keyframes.get(id_quantized_timestamp).score<score) {
							keyframes.put(id_quantized_timestamp, scoredoc);		
							hm.put(videoId, keyframes);
					
						}
					}
						
//					ConcurrentHashMap<Integer, ScoreDoc> keyframes = hm.getOrDefault(videoId,
//							new ConcurrentHashMap<Integer, ScoreDoc>()); // video keyframes (one for each quantized
//																			// timne interval)
//					ScoreDoc representative_keyframe = keyframes.getOrDefault(id_quantized_timestamp, scoredoc);
//					if (representative_keyframe.score > score)
//						continue; // We keep just one keyframe for each quantized time interval
//					keyframes.put(id_quantized_timestamp, representative_keyframe);
//					hm.put(videoId, keyframes);
				} catch (IOException e) {
					// TODO Auto-generated catch block
					e.printStackTrace();
				}
			}

		}
	}

	public class VideoSearchResultsHashMapThread implements Runnable {
		private final int from;
		private final int to;
		private final TopDocs hits;
		private final ConcurrentHashMap<String, ConcurrentHashMap<Integer, SearchResults>> hm;
		private final float quantizer;
		private final Object sem = new Object();

		public VideoSearchResultsHashMapThread(TopDocs hits, int from, int to,
				ConcurrentHashMap<String, ConcurrentHashMap<Integer, SearchResults>> hm, float quantizer) {
			this.from = from;
			this.to = to;
			this.hits = hits;
			this.hm = hm;
			this.quantizer = quantizer;

		}

		@Override
		public void run() {
			for (int iO = from; iO <= to; iO++) {
				try {
					float score = hits.scoreDocs[iO].score;
					ScoreDoc scoredoc = new ScoreDoc(hits.scoreDocs[iO].doc, score);
					Document document = s.doc(scoredoc.doc);
					String imgID = document.get(Fields.IMG_ID);
					String videoID = document.get(Fields.VIDEO_ID);
					String collection = document.get(Fields.COLLECTION);
					float timestamp = Float.parseFloat(document.get((Fields.MIDDLE_TIME)));
					Integer middleFrame = Integer.parseInt(document.get(Fields.MIDDLE_FRAME));


					Integer id_quantized_timestamp = (int) (timestamp / quantizer); // quantize timestamp
						
					hm.putIfAbsent(videoID, new ConcurrentHashMap<Integer, SearchResults>());
					ConcurrentHashMap<Integer, SearchResults> keyframes = hm.get(videoID); // video keyframes (one for each quantized time interval)
					
					keyframes.putIfAbsent(id_quantized_timestamp, new SearchResults(imgID, videoID, collection, score, middleFrame));
					SearchResults representative_keyframe = keyframes.get(id_quantized_timestamp);
					if (representative_keyframe.score > score)
						continue; // We keep just one keyframe for each quantized time interval
					
					synchronized (sem) {
						keyframes = hm.get(videoID); 
						if( keyframes.get(id_quantized_timestamp).score<score) {
							keyframes.put(id_quantized_timestamp, new SearchResults(imgID, videoID, collection, score, middleFrame));		
							hm.put(videoID, keyframes);
						}
					}
					
//					ConcurrentHashMap<Integer, SearchResults> keyframes = hm.getOrDefault(videoId,
//							new ConcurrentHashMap<Integer, SearchResults>()); // video keyframes (one for each quantized
//																// timne interval)
//			
//					SearchResults representative_keyframe = keyframes.getOrDefault(id_quantized_timestamp,
//							new SearchResults(imgID, collection, score));
//
//					if (representative_keyframe.score > score)
//						continue; // We keep just one keyframe for each quantized time interval
//					keyframes.put(id_quantized_timestamp, representative_keyframe);
//					hm.put(videoId, keyframes);
				} catch (IOException e) {
					// TODO Auto-generated catch block
					e.printStackTrace();
				}
			}
		}
	}

	public ArrayList<SearchResults> sortByVideo(TopDocs hits, int n_frames_per_row, int n_rows) {
		if (hits == null)
			return null;
		TopDocs hitsClone = topDocsClone(hits);
		long total_time = -System.currentTimeMillis();
		ArrayList<SearchResults> results = new ArrayList<>();
		if (hitsClone == null)
			return results;

		float quantizer = 1; // 1 second quantization

		ConcurrentHashMap<String, ConcurrentHashMap<Integer, SearchResults>> hm = new ConcurrentHashMap<>();
		int nDocs = hitsClone.scoreDocs.length;
		int bookedThreads = Runtime.getRuntime().availableProcessors() - 1;
		final int nObjsPerThread = (int) Math.ceil((double) nDocs / (bookedThreads));
		final int nThread = (int) Math.ceil((double) nDocs / nObjsPerThread);

		int ti = 0;
		Thread[] thread = new Thread[nThread];

		for (int from = 0; from < nDocs; from += nObjsPerThread) {// TODO possiamo pensare di modificate nDoc con un
																	// maxK
			int to = from + nObjsPerThread - 1;
			if (to >= nDocs)
				to = nDocs - 1;
			thread[ti] = new Thread(new VideoSearchResultsHashMapThread(hitsClone, from, to, hm, quantizer));
			thread[ti].start();
			ti++;
		}

		for (Thread t : thread) {
			if (t != null)
				try {
					t.join();
				} catch (InterruptedException e) {
					// TODO Auto-generated catch block
					e.printStackTrace();
				}
		}

		HashMap<String, Float> videoScoreHashMap = new HashMap<>();
		HashMap<String, List<SearchResults>> videoResHashMap = new HashMap<>();
		for (String videoID : hm.keySet()) {
			ConcurrentHashMap<Integer, SearchResults> videoHM = hm.get(videoID);
			List<SearchResults> videoRes = new ArrayList<SearchResults>(videoHM.values());
			videoRes.sort(new SearchResultsComparator());
			videoRes = videoRes.subList(0, Math.min(n_frames_per_row, videoRes.size()));
			float maxscore = videoRes.get(0).score;
			videoScoreHashMap.put(videoID, maxscore);
			videoResHashMap.put(videoID, videoRes);
		}
		List<Entry<String, Float>> videolist = new LinkedList<>(videoScoreHashMap.entrySet());
		videolist.sort((k1, k2) -> -(k1.getValue()).compareTo(k2.getValue()));
		int maxNvideo = Math.min(n_rows, videolist.size()); 
		videolist = videolist.subList(0, maxNvideo);
		for (Entry<String, Float> entry : videolist) {
			results.addAll(videoResHashMap.get(entry.getKey()));
			
		}

		total_time += System.currentTimeMillis();
		System.out.println("**last reordering time:" + total_time + "ms" + "\t res size:" + results.size());

		return results;

	}

	private float nomalize_score(float score, float min, float max, float interpolation_factor) {
		return interpolation_factor * (score - min) / (max - min);// linear scaling (min-max scaler)//This Scaler is
																	// sensitive to outliers
		// return interpolation_factor*score/max; //max abs scaler , also suffers from
		// the presence of significant outliers.
	}

	public TopDocs mergeHits(TopDocs td0, TopDocs td1, int k) { // Lucia: I assume that td0 (e.g CLIP) is better than
																// td1
		float lambda = 0.7f;
		ScoreDoc[] hits0 = td0.scoreDocs.clone();
		ScoreDoc[] hits1 = td1.scoreDocs.clone();
		float[] minscores = { 0.8f * hits0[hits0.length - 1].score, hits1[hits1.length - 1].score };// hits0 may be an
																									// order of
																									// magnitude shorter
																									// than hits1, I
																									// assume that the
																									// "real" min is
																									// lower that the
																									// one measured in
																									// hits
		float[] maxscores = { td0.getMaxScore(), td1.getMaxScore() };
		// for(int i=0; i<200; i++) {
		// float test0=nomalize_score(hits0[i].score, minscores[0], maxscores[0],1);
		// float test1=nomalize_score(hits1[i].score, minscores[1], maxscores[1],1);
		// System.out.println("test0: "+test0+"-- test1 "+ test1);
		// }

		int boost = Math.min(10, Math.min(hits0.length, hits1.length)); // boosting the first 10 results of both the
																		// list (they will have a score greater then 1)
		for (int i = 0; i < boost; i++) {
			hits0[i].score *= 2;
			hits1[i].score *= 2;

		}

		long total_time = -System.currentTimeMillis();
		Arrays.sort(hits0, new Comparator<ScoreDoc>() {
			@Override
			public int compare(ScoreDoc a, ScoreDoc b) {
				return a.doc - b.doc;
			}
		});
		Arrays.sort(hits1, new Comparator<ScoreDoc>() {
			@Override
			public int compare(ScoreDoc a, ScoreDoc b) {
				return a.doc - b.doc;
			}
		});

		// Now merge sort docIDs from hits,
		ArrayList<ScoreDoc> mergedRes = new ArrayList<ScoreDoc>();

		int hit1Upto = 0;
		for (int i0 = 0; i0 < hits0.length; i0++) {
			ScoreDoc sc0 = hits0[i0];
			int docID0 = sc0.doc;
			sc0.score = nomalize_score(sc0.score, minscores[0], maxscores[0], lambda);

			while (hit1Upto < hits1.length && hits1[hit1Upto].doc < docID0) {
				ScoreDoc sc1 = hits1[hit1Upto];
				sc1.score = nomalize_score(sc1.score, minscores[1], maxscores[1], 1 - lambda);
				mergedRes.add(sc1);
				hit1Upto++;
			}
			if (hit1Upto < hits1.length && hits1[hit1Upto].doc == docID0) {// caso in cui sono uscita dal while con un
																			// match
				ScoreDoc sc1 = hits1[hit1Upto];
				sc1.score = nomalize_score(sc1.score, minscores[1], maxscores[1], 1 - lambda);
				sc0.score = (sc0.score + sc1.score); // lo score del match lo metto in sc0
				hit1Upto++;
			}
			mergedRes.add(sc0);
		}

		while (hit1Upto < hits1.length) {// caso in cui ho finito di scorrere la prima lista ma non la seconda
			ScoreDoc sc1 = hits1[hit1Upto];
			sc1.score = nomalize_score(sc1.score, minscores[1], maxscores[1], 1 - lambda);
			mergedRes.add(sc1);
			hit1Upto++;
		}

		Collections.sort(mergedRes, new ScoreDocsComparator()); // riordino in base allo score
		k = Math.min(mergedRes.size(), k);
		ScoreDoc[] firstKscoreDocs = mergedRes.stream().limit(k).collect(Collectors.toList()).toArray(new ScoreDoc[k]);

		total_time += System.currentTimeMillis();
		System.out.println("combining 2 hits time:" + total_time + "ms");

		return new TopDocs(firstKscoreDocs.length, firstKscoreDocs, firstKscoreDocs[0].score);

	}

	public TopDocs mergeResults(List<TopDocs> topDocsList, int topK, boolean temporalquery)
			throws NumberFormatException, IOException {
		topDocsList = topDocsList.stream().filter(x -> x != null).collect(Collectors.toList());
		int nHitsToMerge = topDocsList.size();
		TopDocs res = null;
		
		if (nHitsToMerge >= 1) { 
			if (nHitsToMerge == 1) {//only one topDocs hits
				TopDocs td = topDocsList.get(0);
				if (td.totalHits > topK) {
					td.scoreDocs = Arrays.copyOf(td.scoreDocs, topK);
				}
				res = td;
			}	
			else { //two or more topDocs
				if (temporalquery)
					res = combineResults_temporal(topDocsList, topK, 7, 21);
				else {
					res =combineResults(topDocsList, topK);
//					if (nHitsToMerge == 2 && topDocsList.get(0).totalHits > 0 && topDocsList.get(1).totalHits > 0)
//						res = mergeHits(topDocsList.get(0), topDocsList.get(1), topK); // clip is topDocsList.get(0), ALADIN is																	// topDocsList.get(1)
//					else
//						res = combineResults_temporal(topDocsList, topK, 2, 4);// qui entra se ci sono >=3 topDocs																// arrivarci mai ma da controllare!
//					
				
				}
				}
		}
		return res; //case nHitsToMerge <1, i.e. res=null
	}
	
//	private LRUCache<Integer, ConcurrentHashMap<Integer, ConcurrentHashMap<Integer, ScoreDoc>>> mergeCache = new LRUCache<>(10);


	private TopDocs combineResults_temporal(List<TopDocs> topDocsList, int k, int time_quantizer, float timeinterval)
			throws NumberFormatException, IOException {
		int nHitsToMerge = topDocsList.size();
		long total_time = -System.currentTimeMillis();
		int qi = Math.round(timeinterval / (float) time_quantizer); // used for searching quantized interval
		float max_scores[] = new float[nHitsToMerge];

		long time = -System.currentTimeMillis();
		Collections.sort(topDocsList, new Comparator<TopDocs>() {
			@Override
			public int compare(TopDocs o1, TopDocs o2) {
				return Long.compare(o1.totalHits, o2.totalHits);
			}
		});

		
		ConcurrentHashMap<String, ConcurrentHashMap<Integer, ScoreDoc>>[] shmap = new ConcurrentHashMap[nHitsToMerge];
		Set<String> videoIds = null;
		for (int i = 0; i < nHitsToMerge; i++) {
			TopDocs hits_i = topDocsList.get(i);
			shmap[i] = getVideoHashMap_th(hits_i, time_quantizer, videoIds); // hashing  hits_i
			//TODO add a cache for the hashing?
			if(i==0)
				videoIds=shmap[i].keySet();
			else
				videoIds.retainAll(shmap[i].keySet()); // videoIds is already the intersection of the videos
			//videoIds.addAll(shmap[i].keySet()); //video ids is the union 
			max_scores[i] = hits_i.getMaxScore();
		}
		time += System.currentTimeMillis();
		System.out.print("*[hashing:" + time + "ms]\t");

		// matching
		time = -System.currentTimeMillis();
		ArrayList<ScoreDoc> resultsSD = new ArrayList<>();
		for (String videoId : videoIds) {
			ConcurrentHashMap<Integer, ScoreDoc>[] hm = new ConcurrentHashMap[nHitsToMerge];
			for (int i = 0; i < nHitsToMerge; i++) {
				hm[i] = shmap[i].get(videoId);
			}

			List<Entry<Integer, ScoreDoc>> listOfEntries0 = new ArrayList(hm[0].entrySet());
			Collections.sort(listOfEntries0, new EntryScoreDocComparator()); // sort first list using score

			HashSet<Integer> idResTime = new HashSet<Integer>(); // one result for each
			HashSet<String> idResKeyframe = new HashSet<String>(); // one result for each
			for (Entry<Integer, ScoreDoc> k0 : listOfEntries0) { // entries of the first hits (ranked by highest score)
				Integer id_t0 = k0.getKey();
				if (idResTime.contains(id_t0))
					continue;

				ScoreDoc[] best_sr = new ScoreDoc[nHitsToMerge];
				Integer best_id_t[] = new Integer[nHitsToMerge];
				best_sr[0] = k0.getValue();
				best_id_t[0] = id_t0;
				float aggregated_score = best_sr[0].score / max_scores[0]; /// max_scores[0]

				for (int i = 1; i < nHitsToMerge; i++) {
					best_sr[i] = null;
					float best_score = -1;

					for (int interval = -qi; interval < qi + 1; interval++) {
						// searching a match in the i-th list
						Integer id_t_i = id_t0 + interval;
						ScoreDoc sr_i = hm[i].get(id_t_i); // matching keyframe
						if (sr_i == null || idResTime.contains(id_t_i))
							continue;
						float score = // sr_i.score* aggregated_score; //geometric mean without sqrt(since sqrt is
										// monotonic)
								// 2*(sr_i.score* aggregated_score)/(sr_i.score+ aggregated_score); //harmonic
								// mean
								sr_i.score / max_scores[i] + aggregated_score; // arithmetic mean NOTE: you should
																				// normalize the score in the hashmap!!
						// (float) ((Math.exp(1+sr_i.score)+ Math.exp(1+aggregated_score)));
						if (score > best_score) {
							best_score = score;
							best_sr[i] = sr_i;
							best_id_t[i] = id_t_i;
						}
					}

					if (best_sr[i] == null) {
						break;// no match
					}
					aggregated_score = best_score;
				}

				if (best_sr[nHitsToMerge - 1] != null) { // we have a match
					for (int i = 0; i < nHitsToMerge; i++) {
						int doc = best_sr[i].doc;
						String imgID = s.doc(doc).get(Fields.IMG_ID);
						if (idResKeyframe.contains(imgID)) {
							continue;
						}
						ScoreDoc ssi = new ScoreDoc(best_sr[i].doc, aggregated_score);

						resultsSD.add(ssi);
						idResKeyframe.add(imgID);
						idResTime.add(best_id_t[i]);
					}

				}
			}
		}

		time += System.currentTimeMillis();
		System.out.print("[matching time:" + time + "ms]\t");

		time = -System.currentTimeMillis();
		Collections.sort(resultsSD, new ScoreDocsComparator());
		time += System.currentTimeMillis();
		System.out.print("[sorting time:" + time + "ms]\t");

		total_time += System.currentTimeMillis();
		System.out.print("total TEMPORAL MERGE time:" + total_time + "ms\t\t");

		System.out.print("[result size before truncation " + resultsSD.size() + "]\t");

		int nHits = Math.min(k, resultsSD.size());
		if (nHits < 1)
			return null;

		ScoreDoc[] firstKscoreDocs = resultsSD.stream().limit(nHits).collect(Collectors.toList())
				.toArray(new ScoreDoc[nHits]);
		System.out.println("  [result size after truncation " + firstKscoreDocs.length + "]");

		return new TopDocs(nHits, firstKscoreDocs, firstKscoreDocs[0].score);

	}

	private TopDocs combineResults(List<TopDocs> topDocsList, int k)
			throws NumberFormatException, IOException {
		long total_time = -System.currentTimeMillis();	
		int time_quantizer=3;
		int nHitsToMerge = topDocsList.size();
		
		
	

		long time = -System.currentTimeMillis();
		Collections.sort(topDocsList, new Comparator<TopDocs>() {
			@Override
			public int compare(TopDocs o1, TopDocs o2) {
				return Long.compare(o1.totalHits, o2.totalHits);
			}
		});


		ConcurrentHashMap<String, ConcurrentHashMap<Integer, ScoreDoc>>[] shmap = new ConcurrentHashMap[nHitsToMerge];
		Set<String> videoIds = new HashSet<String> ();
		float lambda= 10.0f/nHitsToMerge; //I used 10 to avoid  too small number (e.g. 10^-6)
		
		
		for (int i = 0; i < nHitsToMerge; i++) {
			TopDocs hits_i = topDocsList.get(i);
			if(hits_i==null)
				continue;
			int max_res_each_hits=(int)Math.min(k, hits_i.totalHits);
			float max_score= hits_i.getMaxScore();			
			float min_score= hits_i.scoreDocs[max_res_each_hits - 1].score;
			ScoreDoc[] scoreDocs=new ScoreDoc[max_res_each_hits] ;
			//boost first 10 results and normalize the others (up to max_res_each_hits)
			for (int r=0; r< max_res_each_hits; r++) {
				ScoreDoc sd=hits_i.scoreDocs[r];
				float score=nomalize_score(sd.score, min_score, max_score, lambda);
				if(r<10)
					score *= nHitsToMerge;
				scoreDocs[r]=new ScoreDoc(sd.doc, score);
			}
			TopDocs modified_hits_i=new TopDocs(scoreDocs.length, scoreDocs, scoreDocs[0].score);
			shmap[i] = getVideoHashMap_th(modified_hits_i, time_quantizer, null); // hashing  hits_i
			videoIds.addAll(shmap[i].keySet()); //videoIds is the union of all the videos in the topDocsList 

		}
		time += System.currentTimeMillis();
		System.out.print("[hashing:" + time + "ms]\t");

		// matching
		time = -System.currentTimeMillis();
		ArrayList<ScoreDoc> resultsSD = new ArrayList<>();

		for (String videoId : videoIds) {
			ConcurrentHashMap<Integer, HashSet<Integer>> hm_docs = new ConcurrentHashMap<Integer, HashSet<Integer>>();
			ConcurrentHashMap<Integer, Float> hm_score = new ConcurrentHashMap<Integer, Float>();
			for (int i = 0; i < nHitsToMerge; i++) {
				ConcurrentHashMap<Integer, ScoreDoc> hm_i=shmap[i].get(videoId);
				if(hm_i==null)
					continue;
				//List<Entry<Integer, ScoreDoc>> listOfEntries = new ArrayList(hm_i.entrySet());
				for (Entry<Integer, ScoreDoc> entry : hm_i.entrySet()) {
					Integer id_t = entry.getKey();
					ScoreDoc sd=entry.getValue();
					float aggregated_score=sd.score;
					HashSet docSet=hm_docs.getOrDefault(id_t,new HashSet<Integer>());
					aggregated_score+=hm_score.getOrDefault(id_t, 0.0f);
					docSet.add(sd.doc);
					hm_docs.put(id_t, docSet);
					hm_score.put(id_t, aggregated_score);

				}
			}
			//save merged results of the considered video
			
			for(Entry<Integer, HashSet<Integer>> entry_docs:hm_docs.entrySet()) {
				Integer id_t = entry_docs.getKey();
				HashSet<Integer> docSet=entry_docs.getValue();
				float agg_score=hm_score.get(id_t);
				for( int doc: docSet) {

					ScoreDoc ssi = new ScoreDoc(doc, agg_score);
					resultsSD.add(ssi);

				}

			}

		}

		time += System.currentTimeMillis();
		System.out.print("[matching time:" + time + "ms]\t");

		time = -System.currentTimeMillis();
		Collections.sort(resultsSD, new ScoreDocsComparator());
		time += System.currentTimeMillis();
		System.out.print("[sorting time:" + time + "ms]\t");

		total_time += System.currentTimeMillis();
		System.out.print("total HITS COMBINE time:" + total_time + "ms\t");

		System.out.print("[result size before truncation " + resultsSD.size() + "]\t");

		int nHits = Math.min(k, resultsSD.size());
		if (nHits < 1)
			return null;

		ScoreDoc[] firstKscoreDocs = resultsSD.stream().limit(nHits).collect(Collectors.toList())
				.toArray(new ScoreDoc[nHits]);
		System.out.println("  [result size after truncation " + firstKscoreDocs.length + "]");

		return new TopDocs(nHits, firstKscoreDocs, firstKscoreDocs[0].score);

	}
	
	
	
	
	
	class MaxValue {
		public int row;
		private int col;
		private float maxValue;

		public void findMax(float mat[][], Integer[] rows, Integer[] cols) {
			row = -1;
			col = -1;
			maxValue = 0;

			for (int i : rows) {
				if (i == -1)
					continue;
				// if (rowCounter++ > 100 && maxValue > 0)
				// return;
				int colCounter = 0;
				for (int j : cols) {
					if (j == -1)
						continue;
					if (mat[i][j] > maxValue) {
						maxValue = mat[i][j];
						row = i;
						col = j;
					}
					// if (colCounter++ > 50 && maxValue > 0)
					// break;
				}
			}
		}

	}

	public TopDocs searchResults2TopDocs(SearchResults[] results, String collection) throws IOException {
		ArrayList<ScoreDoc> scoredocs = new ArrayList<>();
		float maxScore = -1;
		for (int i = 0; i < results.length; i++) {
			
			String videoId = results[i].imgId.split("_")[0]; //TODO  video ID 
			String imageId = results[i].imgId;
			if(collection.equals("mvk")) {
				videoId = results[i].imgId.substring(0, results[i].imgId.lastIndexOf("_"));
			}
			
			
			Query q = new TermQuery(new Term(Fields.IMG_ID, imageId));
			TopDocs td = s.search(q, 1);
			if (td.totalHits > 0) {
				ScoreDoc sc = td.scoreDocs[0];
				float score = (results[i].score + 1);// LUCIA aggiunto +1 per evitare i negativi manon dovrebe succedere
														// mai
				sc.score = score;
				scoredocs.add(sc);
				if (maxScore < score)
					maxScore = score;
			}
		}
		// System.out.println(res);
		int nHits = scoredocs.size();
		TopDocs res = new TopDocs(nHits, scoredocs.toArray(new ScoreDoc[nHits]), maxScore);
		return res;
	}

//	private TopDocs prevClipRes;
//	private String prevClipQuery;

<<<<<<< HEAD
	private LRUCache<Integer, TopDocs> cvCache = new LRUCache<>(10);
	private LRUCache<Integer, TopDocs> clCache = new LRUCache<>(10);
=======
	private LRUCache<Integer, TopDocs> clipCache = new LRUCache<>(10);
	private LRUCache<Integer, TopDocs> clipponeCache = new LRUCache<>(10);
>>>>>>> 6fcb7ce8

	public TopDocs searchByCLIP(String textQuery, String collection) throws IOException, org.apache.hc.core5.http.ParseException {
		TopDocs res = null;
		if (cvCache.containsKey(textQuery.hashCode()))
			res = cvCache.get(textQuery.hashCode());
		else {
			res = searchResults2TopDocs(CLIPExtractor.text2CLIPResults(textQuery, collection),collection);
			cvCache.put(textQuery.hashCode(), res);
		}

		return res;
	}
	
	public TopDocs searchByCLIPOne(String textQuery, String collection) throws IOException, org.apache.hc.core5.http.ParseException {
		TopDocs res = null;
<<<<<<< HEAD
		if (clCache.containsKey(textQuery.hashCode()))
			res = clCache.get(textQuery.hashCode());
		else {
			res = searchResults2TopDocs(CLIPOneExtractor.text2CLIPResults(textQuery, collection),collection);
			clCache.put(textQuery.hashCode(), res);
=======
		if (clipponeCache.containsKey(textQuery.hashCode()))
			res = clipponeCache.get(textQuery.hashCode());
		else {
			res = searchResults2TopDocs(CLIPOneExtractor.text2CLIPResults(textQuery, collection),collection);
			clipponeCache.put(textQuery.hashCode(), res);
>>>>>>> 6fcb7ce8
		}

		return res;
	}

	public TopDocs searchByCLIPID(String queryId, int k, String collection) throws org.apache.hc.core5.http.ParseException, IOException {
		return (searchResults2TopDocs(CLIPExtractor.id2CLIPResults(queryId, collection), collection));
	}

	public static void main(String[] args) throws NumberFormatException, IOException {
		String res1 = "6.567852 03551/shot03551_83.png 6.3930883 07053/shot07053_41.png 6.3930883 01009/shot01009_24.png 6.1475897 05709/shot05709_1205.png 6.1475897 02254/shot02254_6.png 6.1475897 07053/shot07053_109.png 6.1475897 06853/shot06853_46.png 6.1475897 05565/shot05565_167.png 6.09558 03249/shot03249_63.png 6.09558 03119/shot03119_160.png 6.09558 02218/shot02218_178.png";
		String res2 = "6.09558 05709/shot05709_3.png 6.09558 03513/shot03513_83.png 6.09558 07342/shot07342_545.png 6.09558 03378/shot03378_76.png 6.09558 02138/shot02138_431.png 6.09558 00670/shot00670_48.png 6.09558 02254/shot02254_3.png 6.09558 03249/shot03249_7.png";
		LucTextSearch test = new LucTextSearch();
		test.openSearcher("/home/paolo/development/java-projects/mim/VBS_2018/out/lucene_vbs");
		// String res = test.mergeResults(res1, res2);
		// System.out.println(res);
	}

}<|MERGE_RESOLUTION|>--- conflicted
+++ resolved
@@ -1256,21 +1256,16 @@
 //	private TopDocs prevClipRes;
 //	private String prevClipQuery;
 
-<<<<<<< HEAD
-	private LRUCache<Integer, TopDocs> cvCache = new LRUCache<>(10);
-	private LRUCache<Integer, TopDocs> clCache = new LRUCache<>(10);
-=======
 	private LRUCache<Integer, TopDocs> clipCache = new LRUCache<>(10);
 	private LRUCache<Integer, TopDocs> clipponeCache = new LRUCache<>(10);
->>>>>>> 6fcb7ce8
 
 	public TopDocs searchByCLIP(String textQuery, String collection) throws IOException, org.apache.hc.core5.http.ParseException {
 		TopDocs res = null;
-		if (cvCache.containsKey(textQuery.hashCode()))
-			res = cvCache.get(textQuery.hashCode());
+		if (clipCache.containsKey(textQuery.hashCode()))
+			res = clipCache.get(textQuery.hashCode());
 		else {
 			res = searchResults2TopDocs(CLIPExtractor.text2CLIPResults(textQuery, collection),collection);
-			cvCache.put(textQuery.hashCode(), res);
+			clipCache.put(textQuery.hashCode(), res);
 		}
 
 		return res;
@@ -1278,19 +1273,11 @@
 	
 	public TopDocs searchByCLIPOne(String textQuery, String collection) throws IOException, org.apache.hc.core5.http.ParseException {
 		TopDocs res = null;
-<<<<<<< HEAD
-		if (clCache.containsKey(textQuery.hashCode()))
-			res = clCache.get(textQuery.hashCode());
-		else {
-			res = searchResults2TopDocs(CLIPOneExtractor.text2CLIPResults(textQuery, collection),collection);
-			clCache.put(textQuery.hashCode(), res);
-=======
 		if (clipponeCache.containsKey(textQuery.hashCode()))
 			res = clipponeCache.get(textQuery.hashCode());
 		else {
 			res = searchResults2TopDocs(CLIPOneExtractor.text2CLIPResults(textQuery, collection),collection);
 			clipponeCache.put(textQuery.hashCode(), res);
->>>>>>> 6fcb7ce8
 		}
 
 		return res;
